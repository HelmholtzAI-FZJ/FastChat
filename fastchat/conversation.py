--- conflicted
+++ resolved
@@ -35,11 +35,8 @@
     DEEPSEEK_CHAT = auto()
     METAMATH = auto()
     YUAN2 = auto()
-<<<<<<< HEAD
     COSMOSAGE_V2 = auto()
-=======
     GEMMA = auto()
->>>>>>> 27a05b04
     CLLM = auto()
     DEFAULT = auto()
 
@@ -291,7 +288,6 @@
                     ret += ""
             ret = ret.rstrip("<n>") + seps[0]
             return ret
-<<<<<<< HEAD
         elif self.sep_style == SeparatorStyle.COSMOSAGE_V2:
             ret = "<s>"
             if system_prompt:
@@ -301,7 +297,6 @@
                     ret += f" {role}: {message}▁"
                 else:  # If there's no message, just add the role and the final colon without trailing whitespace
                     ret += f" {role}:"
-=======
         elif self.sep_style == SeparatorStyle.GEMMA:
             ret = "<bos>"
             for role, message in self.messages:
@@ -310,7 +305,6 @@
                 else:
                     ret += "<start_of_turn>" + role + "\n"
             return ret
->>>>>>> 27a05b04
         elif self.sep_style == SeparatorStyle.CLLM:
             seps = [self.sep, self.sep2]
             ret = system_prompt + seps[0]
@@ -1791,7 +1785,6 @@
     )
 )
 
-<<<<<<< HEAD
 # cosmosage_v2
 # reference: https://huggingface.co/Tijmen2/cosmosage_v2#instruction-format
 register_conv_template(
@@ -1803,7 +1796,6 @@
         stop_str="</s>",
     )
 )
-=======
 register_conv_template(
     Conversation(
         name="yandexgpt",
@@ -1824,7 +1816,6 @@
     )
 )
 
->>>>>>> 27a05b04
 
 if __name__ == "__main__":
     from fastchat.conversation import get_conv_template
