--- conflicted
+++ resolved
@@ -422,10 +422,6 @@
         model_cards.append(ModelCard(id=m, root=m, permission=[ModelPermission()]))
     return ModelList(data=model_cards)
 
-<<<<<<< HEAD
-=======
-
->>>>>>> 1db84d09
 @app.post("/v1/chat/completions", dependencies=[Depends(check_api_key)])
 async def create_chat_completion(request: ChatCompletionRequest):
     """Creates a completion for the chat message"""
