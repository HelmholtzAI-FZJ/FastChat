--- conflicted
+++ resolved
@@ -2488,8 +2488,6 @@
     """The model adapter for TrustLLM models."""
 
     use_fast_tokenizer = False
-<<<<<<< HEAD
-=======
 
     def match(self, model_path: str):
         keyword_list = ["athene-70b"]
@@ -2502,19 +2500,18 @@
 
     def get_default_conv_template(self, model_path: str) -> Conversation:
         return get_conv_template("one_shot")
->>>>>>> dc53d06d
-
+
+class NoSystemAdapter(BaseModelAdapter):
     def match(self, model_path: str):
         keyword_list = ["athene-70b", "p2l"]
 
-    def load_model(self, model_path: str, from_pretrained_kwargs: dict):
-        model, tokenizer = super().load_model(model_path, from_pretrained_kwargs)
-        model.config.eos_token_id = tokenizer.eos_token_id
-        model.config.pad_token_id = tokenizer.pad_token_id
-        return model, tokenizer
-
-    def get_default_conv_template(self, model_path: str) -> Conversation:
-        return get_conv_template("one_shot")
+        for keyword in keyword_list:
+            if keyword == model_path.lower():
+                return True
+        return False
+
+    def get_default_conv_template(self, model_path: str) -> Conversation:
+        return get_conv_template("api_based_default")
 
 
 
