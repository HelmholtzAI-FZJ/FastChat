--- conflicted
+++ resolved
@@ -2490,11 +2490,7 @@
     use_fast_tokenizer = False
 
     def match(self, model_path: str):
-<<<<<<< HEAD
-        return "trustllm" in model_path.lower()
-=======
         keyword_list = ["athene-70b", "p2l"]
->>>>>>> 33bd3d93
 
     def load_model(self, model_path: str, from_pretrained_kwargs: dict):
         model, tokenizer = super().load_model(model_path, from_pretrained_kwargs)
